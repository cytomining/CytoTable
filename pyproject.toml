--- conflicted
+++ resolved
@@ -14,13 +14,8 @@
 python = ">=3.8,<3.13"
 pyarrow = "^13.0.0"
 cloudpathlib = {extras = ["all"], version = "^0.15.0"}
-<<<<<<< HEAD
-duckdb = "^0.8.0"
+duckdb = ">=0.8.0"
 parsl = ">=2023.9.25"
-=======
-duckdb = ">=0.8.0"
-parsl = ">=2023.9.18"
->>>>>>> a5b58952
 
 [tool.poetry.dev-dependencies]
 pytest = "^7.4.0"
