---
name: run tests

on:
  push:
    branches: [main]
  pull_request:
    branches: [main]
  schedule:
    # runs every Wednesday at 7 AM UTC
    - cron: "0 7 * * 3"

jobs:
  run_tests:
    strategy:
      matrix:
        # matrixed execution for parallel gh-action performance increases
        python_version: ["3.8", "3.9", "3.10", "3.11", "3.12"]
<<<<<<< HEAD
        os: [ubuntu-latest, macos-13]
=======
        os: [ubuntu-22.04, macos-13]
>>>>>>> 4d1bfe3e
    runs-on: ${{ matrix.os }}
    env:
      OS: ${{ matrix.os }}
    steps:
      - name: Checkout
        uses: actions/checkout@v4
      - name: Python setup
        uses: actions/setup-python@v4
        with:
          python-version: ${{ matrix.python_version }}
      # remove poetry.lock file for scheduled tests
      # to help simulate possible upstream issues
      - name: Remove poetry.lock for scheduled tests
        if: github.event_name == 'schedule'
        run: |
          rm poetry.lock
      - name: Setup for poetry
        uses: ./.github/actions/setup-poetry
      - name: Install environment
        run: poetry install --no-interaction --no-ansi
      - name: Run sphinx-docs build test
        run: poetry run sphinx-build docs/source doctest -W
      - name: Run pytest
        run: poetry run pytest<|MERGE_RESOLUTION|>--- conflicted
+++ resolved
@@ -16,11 +16,7 @@
       matrix:
         # matrixed execution for parallel gh-action performance increases
         python_version: ["3.8", "3.9", "3.10", "3.11", "3.12"]
-<<<<<<< HEAD
-        os: [ubuntu-latest, macos-13]
-=======
         os: [ubuntu-22.04, macos-13]
->>>>>>> 4d1bfe3e
     runs-on: ${{ matrix.os }}
     env:
       OS: ${{ matrix.os }}
