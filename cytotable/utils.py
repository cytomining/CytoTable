--- conflicted
+++ resolved
@@ -179,15 +179,9 @@
 def _sqlite_mixed_type_query_to_parquet(
     source_path: str,
     table_name: str,
-<<<<<<< HEAD
-    chunk_size: int,
-    offset: int,
-    tablenumber: Optional[int] = None,
-=======
     page_key: str,
     pageset: Tuple[Union[int, float], Union[int, float]],
     sort_output: bool,
->>>>>>> bbb0cc0e
 ) -> str:
     """
     Performs SQLite table data extraction where one or many
@@ -288,11 +282,6 @@
         )
 
         # perform the select using the cases built above and using chunksize + offset
-<<<<<<< HEAD
-        cursor.execute(
-            f"SELECT {query_parts} FROM {table_name} LIMIT {chunk_size} OFFSET {offset};"
-        )
-=======
         sql_stmt = f"""
             SELECT
                 {', '.join(query_parts)}
@@ -303,7 +292,6 @@
 
         # execute the sql stmt
         cursor.execute(sql_stmt)
->>>>>>> bbb0cc0e
         # collect the results and include the column name with values
         results = [
             dict(zip([desc[0] for desc in cursor.description], row))
@@ -505,7 +493,6 @@
     )
 
 
-<<<<<<< HEAD
 def _gather_tablenumber_checksum(pathname: str, buffer_size: int = 1048576) -> int:
     """
     Build and return a checksum for use as a unique identifier across datasets
@@ -545,7 +532,6 @@
             result = zlib.crc32(buffer, result)
 
     return result & 0xFFFFFFFF
-=======
 def _unwrap_value(val: Union[parsl.dataflow.futures.AppFuture, Any]) -> Any:
     """
     Helper function to unwrap futures from values or return values
@@ -711,5 +697,4 @@
             # Split the key into parts, separating numbers from alphabetic characters
             for c in re.split("([0-9]+)", str(key))
         ],
-    )
->>>>>>> bbb0cc0e
+    )