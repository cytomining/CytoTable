"""
Tests for CytoTable.convert and related.

Note: these use the _default_parsl_config.
"""

# pylint: disable=no-member,too-many-lines,unused-argument

import itertools
import os
import pathlib
from shutil import copy
from typing import Any, Dict, List, Tuple, cast

import duckdb
import pyarrow as pa
import pyarrow.compute as pc
import pytest
from cloudpathlib import CloudPath
from pyarrow import csv, parquet
from pycytominer.cyto_utils.cells import SingleCells

from cytotable.convert import (
    _concat_join_sources,
    _concat_source_group,
    _get_join_chunks,
    _infer_source_group_common_schema,
    _join_source_chunk,
    _prepend_column_name,
    _to_parquet,
    convert,
)
from cytotable.exceptions import CytoTableException
from cytotable.presets import config
from cytotable.sources import _get_source_filepaths, _infer_source_datatype
from cytotable.utils import (
    _column_sort,
    _duckdb_reader,
    _expand_path,
    _sqlite_mixed_type_query_to_parquet,
)


def test_config():
    """
    Tests config to ensure proper values
    """

    # check that we have relevant keys for each preset
    for config_preset in config.values():
        assert sorted(
            [
                "CONFIG_NAMES_COMPARTMENTS",
                "CONFIG_NAMES_METADATA",
                "CONFIG_IDENTIFYING_COLUMNS",
                "CONFIG_CHUNK_SIZE",
                "CONFIG_CHUNK_COLUMNS",
                "CONFIG_JOINS",
                "CONFIG_SOURCE_VERSION",
            ]
        ) == sorted(config_preset.keys())


def test_existing_dest_path(fx_tempdir: str, data_dir_cellprofiler_sqlite_nf1: str):
    """
    Tests running cytotable.convert with existing dest_path
    where we expect a raised exception to avoid data loss.
    """

    # locations for test dir and file
    test_dir = f"{fx_tempdir}/existing_dir"
    test_file = f"{fx_tempdir}/existing_file"

    # Create an empty directory
    pathlib.Path(test_dir).mkdir()

    # Create an empty file
    pathlib.Path(test_file).touch()

    # test raise with existing dir as dest_path
    with pytest.raises(CytoTableException):
        convert(
            source_path=data_dir_cellprofiler_sqlite_nf1,
            dest_path=test_dir,
            dest_datatype="parquet",
            join=False,
            preset="cellprofiler_sqlite_pycytominer",
        )

    # test raise with existing file as dest_path
    with pytest.raises(CytoTableException):
        convert(
            source_path=data_dir_cellprofiler_sqlite_nf1,
            dest_path=test_file,
            dest_datatype="parquet",
            join=True,
            preset="cellprofiler_sqlite_pycytominer",
        )

    # test raise with $HOME as dest_path
    with pytest.raises(CytoTableException):
        convert(
            source_path=data_dir_cellprofiler_sqlite_nf1,
            dest_path="$HOME",
            dest_datatype="parquet",
            preset="cellprofiler_sqlite_pycytominer",
        )

    # test raise with "." as dest_path
    with pytest.raises(CytoTableException):
        convert(
            source_path=data_dir_cellprofiler_sqlite_nf1,
            dest_path=".",
            dest_datatype="parquet",
            preset="cellprofiler_sqlite_pycytominer",
        )


def test_extend_path(fx_tempdir: str):
    """
    Tests _extend_path
    """

    # check that we have a pathlib path returned for local paths
    assert isinstance(_expand_path(path=fx_tempdir), pathlib.Path)

    # check that we have a cloudpath path returned for simulated cloud path
    assert isinstance(_expand_path(path=f"s3://{fx_tempdir}"), CloudPath)

    # test that `~` and `$HOME` resolve properly to home
    home_dir = str(os.environ.get("HOME"))
    assert _expand_path(path="~") == pathlib.Path(home_dir)
    assert _expand_path(path="$HOME") == pathlib.Path(home_dir)

    # create a subdir and test path resolution to a root
    subdir = f"{fx_tempdir}/test_subdir"
    pathlib.Path(subdir).mkdir()
    assert _expand_path(path=f"{subdir}/..") == pathlib.Path(fx_tempdir).resolve()


def test_get_source_filepaths(
    load_parsl_default: None, fx_tempdir: str, data_dir_cellprofiler: str
):
    """
    Tests _get_source_filepaths
    """

    # test that no sources raises an exception
    empty_dir = pathlib.Path(f"{fx_tempdir}/temp")
    empty_dir.mkdir(parents=True, exist_ok=True)
    with pytest.raises(Exception):
        single_dir_result = _get_source_filepaths(
            path=empty_dir,
            targets=["image", "cells", "nuclei", "cytoplasm"],
        ).result()

    # check that single sqlite file is returned as desired
    single_file_result = _get_source_filepaths(
        path=pathlib.Path(
            f"{data_dir_cellprofiler}/NF1_SchwannCell_data/all_cellprofiler.sqlite"
        ),
        targets=["cells"],
    ).result()
    assert len(set(single_file_result.keys())) == 1

    # check that single csv file is returned as desired
    single_file_result = _get_source_filepaths(
        path=pathlib.Path(f"{data_dir_cellprofiler}/ExampleHuman/Cells.csv"),
        targets=["cells"],
    ).result()
    assert len(set(single_file_result.keys())) == 1

    single_dir_result = _get_source_filepaths(
        path=pathlib.Path(f"{data_dir_cellprofiler}/ExampleHuman"),
        targets=["cells"],
    ).result()
    # test that the single dir structure includes 1 unique key (for cells)
    assert len(set(single_dir_result.keys())) == 1

    single_dir_result = _get_source_filepaths(
        path=pathlib.Path(f"{data_dir_cellprofiler}/ExampleHuman"),
        targets=["image", "cells", "nuclei", "cytoplasm"],
    ).result()
    # test that the single dir structure includes 4 unique keys
    assert len(set(single_dir_result.keys())) == 4


def test_prepend_column_name(load_parsl_default: None, fx_tempdir: str):
    """
    Tests _prepend_column_name
    """

    # example cytoplasm csv table run
    prepend_testpath_1 = f"{fx_tempdir}/prepend_testpath_1.parquet"
    parquet.write_table(
        table=pa.Table.from_pydict(
            {
                "ImageNumber": [1, 2, 3, 1, 2, 3],
                "ObjectNumber": [1, 1, 1, 2, 2, 2],
                "Parent_Cells": [1, 1, 1, 2, 2, 2],
                "Parent_Nuclei": [1, 1, 1, 2, 2, 2],
                "field1": ["foo", "bar", "baz", "foo", "bar", "baz"],
                "field2": [True, False, True, True, False, True],
            }
        ),
        where=prepend_testpath_1,
    )
    result = _prepend_column_name(
        table_path=prepend_testpath_1,
        source_group_name="Cytoplasm.csv",
        identifying_columns=[
            "ImageNumber",
            "ObjectNumber",
            "Parent_Cells",
            "Parent_Nuclei",
        ],
        metadata=["image"],
        compartments=["image", "cells", "nuclei", "cytoplasm"],
    ).result()

    # compare the results with what's expected for column names
    assert parquet.read_table(source=result).column_names == [
        "Metadata_ImageNumber",
        "Metadata_ObjectNumber",
        "Metadata_Cytoplasm_Parent_Cells",
        "Metadata_Cytoplasm_Parent_Nuclei",
        "Cytoplasm_field1",
        "Cytoplasm_field2",
    ]

    # example cells sqlite table run
    repend_testpath_2 = f"{fx_tempdir}/prepend_testpath_2.parquet"
    parquet.write_table(
        table=pa.Table.from_pydict(
            {
                "ImageNumber": [1, 2, 3, 1, 2, 3],
                "Cells_Number_Object_Number": [1, 1, 1, 2, 2, 2],
                "Parent_OrigNuclei": [1, 1, 1, 2, 2, 2],
                "field1": ["foo", "bar", "baz", "foo", "bar", "baz"],
                "field2": [True, False, True, True, False, True],
            }
        ),
        where=repend_testpath_2,
    )
    result = _prepend_column_name(
        table_path=repend_testpath_2,
        source_group_name="Per_Cells.sqlite",
        identifying_columns=[
            "ImageNumber",
            "Parent_Cells",
            "Parent_OrigNuclei",
        ],
        metadata=["image"],
        compartments=["image", "cells", "nuclei", "cytoplasm"],
    ).result()

    # compare the results with what's expected for column names
    assert parquet.read_table(source=result).column_names == [
        "Metadata_ImageNumber",
        "Cells_Number_Object_Number",
        "Metadata_Cells_Parent_OrigNuclei",
        "Cells_field1",
        "Cells_field2",
    ]


def test_concat_source_group(
    load_parsl_default: None,
    fx_tempdir: str,
    example_tables: Tuple[pa.Table, ...],
    example_local_sources: Dict[str, List[Dict[str, Any]]],
):
    """
    Tests _concat_source_group
    """

    _, _, _, table_nuclei_1, table_nuclei_2 = example_tables

    # simulate concat
    concat_table = pa.concat_tables([table_nuclei_1, table_nuclei_2])

    result = _concat_source_group(
        source_group_name="nuclei",
        source_group=example_local_sources["nuclei.csv"],
        dest_path=fx_tempdir,
        common_schema=table_nuclei_1.schema,
    ).result()
    assert len(result) == 1
    assert parquet.read_schema(result[0]["table"][0]) == concat_table.schema
    assert (
        parquet.read_metadata(result[0]["table"][0]).num_rows,
        parquet.read_metadata(result[0]["table"][0]).num_columns,
    ) == concat_table.shape

    # add a mismatching source to group
    mismatching_table = pa.Table.from_pydict(
        {
            "color": pa.array(["blue", "red", "green", "orange"]),
        }
    )
    pathlib.Path(f"{fx_tempdir}/example/5").mkdir(parents=True, exist_ok=True)
    csv.write_csv(mismatching_table, f"{fx_tempdir}/example/5/nuclei.csv")
    parquet.write_table(mismatching_table, f"{fx_tempdir}/example/5.nuclei.parquet")
    example_local_sources["nuclei.csv"].append(
        {
            "source_path": pathlib.Path(f"{fx_tempdir}/example/5/nuclei.csv"),
            "destination_path": pathlib.Path(f"{fx_tempdir}/example/5.nuclei.parquet"),
        }
    )

    with pytest.raises(Exception):
        _concat_source_group(
            source_group_name="nuclei",
            source_group=example_local_sources["nuclei.csv"],
            dest_path=fx_tempdir,
        ).result()


def test_get_join_chunks(load_parsl_default: None, fx_tempdir: str):
    """
    Tests _get_join_chunks
    """

    # form test path
    test_path = f"{fx_tempdir}/merge_chunks_test.parquet"

    # write test data to file
    parquet.write_table(
        table=pa.Table.from_pydict(
            {
                "id1": [1, 2, 3, 1, 2, 3],
                "id2": ["a", "a", "a", "b", "b", "b"],
                "field1": ["foo", "bar", "baz", "foo", "bar", "baz"],
                "field2": [True, False, True, True, False, True],
            }
        ),
        where=test_path,
    )

    result = _get_join_chunks(
        sources={"merge_chunks_test.parquet": [{"table": [test_path]}]},
        metadata=["merge_chunks_test"],
        chunk_columns=["id1", "id2"],
        chunk_size=2,
    ).result()

    # test that we have 3 chunks of merge columns
    assert len(result) == 3
    # test that we have only the columns we specified
    assert set(
        itertools.chain(
            *[list(chunk_item.keys()) for chunk in result for chunk_item in chunk]
        )
    ) == {"id1", "id2"}


def test_join_source_chunk(load_parsl_default: None, fx_tempdir: str):
    """
    Tests _get_join_chunks
    """

    # form test path a
    test_path_a = f"{fx_tempdir}/example_a_merged.parquet"
    # form test path b
    test_path_b = f"{fx_tempdir}/example_b_merged.parquet"

    # write test data to file
    parquet.write_table(
        table=pa.Table.from_pydict(
            {
                "id1": [1, 2, 3, 1, 2, 3],
                "id2": ["a", "a", "a", "b", "b", "b"],
                "field1": ["foo", "bar", "baz", "foo", "bar", "baz"],
            }
        ),
        where=test_path_a,
    )
    # write test data to file
    parquet.write_table(
        table=pa.Table.from_pydict(
            {
                "id1": [1, 2, 3, 1, 2, 3],
                "id2": ["a", "a", "a", "b", "b", "b"],
                "field2": [True, False, True, True, False, True],
            }
        ),
        where=test_path_b,
    )

    result = _join_source_chunk(
        sources={
            "example_a": [{"table": [test_path_a]}],
            "example_b": [{"table": [test_path_b]}],
        },
        dest_path=f"{fx_tempdir}/destination.parquet",
        joins=f"""
            SELECT *
            FROM read_parquet('{fx_tempdir}/example_a_merged.parquet') as example_a
            JOIN read_parquet('{fx_tempdir}/example_b_merged.parquet') as example_b ON
                example_b.id1 = example_a.id1
                AND example_b.id2 = example_a.id2
        """,
        join_group=[{"id1": 1, "id2": "a"}, {"id1": 2, "id2": "a"}],
        drop_null=True,
    ).result()

    assert isinstance(result, str)
    result_table = parquet.read_table(source=result)
    assert result_table.equals(
        other=pa.Table.from_pydict(
            {
                "id1": [1, 2],
                "id2": ["a", "a"],
                "field1": ["foo", "bar"],
                "field2": [True, False],
            },
            # use schema from result as a reference for col order
            schema=result_table.schema,
        )
    )


def test_concat_join_sources(load_parsl_default: None, fx_tempdir: str):
    """
    Tests _concat_join_sources
    """

    # create a test dir
    pathlib.Path(f"{fx_tempdir}/concat_join/").mkdir(exist_ok=True)

    # form test paths
    test_path_a = f"{fx_tempdir}/concat_join/join_chunks_test_a.parquet"
    test_path_b = f"{fx_tempdir}/concat_join/join_chunks_test_b.parquet"
    test_path_a_join_chunk = f"{fx_tempdir}/join_chunks_test_a.parquet"
    test_path_b_join_chunk = f"{fx_tempdir}/join_chunks_test_b.parquet"

    # form test data
    test_table_a = pa.Table.from_pydict(
        {
            "id1": [
                1,
                2,
                3,
            ],
            "id2": [
                "a",
                "a",
                "a",
            ],
            "field1": [
                "foo",
                "bar",
                "baz",
            ],
            "field2": [
                True,
                False,
                True,
            ],
        }
    )
    test_table_b = pa.Table.from_pydict(
        {
            "id1": [1, 2, 3],
            "id2": ["b", "b", "b"],
            "field1": ["foo", "bar", "baz"],
            "field2": [True, False, True],
        }
    )

    # write test data to file
    parquet.write_table(
        table=test_table_a,
        where=test_path_a,
    )
    parquet.write_table(
        table=test_table_b,
        where=test_path_b,
    )

    # copy the files for testing purposes
    copy(test_path_a, test_path_a_join_chunk)
    copy(test_path_b, test_path_b_join_chunk)

    pathlib.Path(f"{fx_tempdir}/test_concat_join_sources").mkdir(
        parents=True, exist_ok=True
    )

    result = _concat_join_sources(
        dest_path=f"{fx_tempdir}/test_concat_join_sources/example_concat_join.parquet",
        join_sources=[test_path_a_join_chunk, test_path_b_join_chunk],
        sources={
            "join_chunks_test_a.parquet": [{"table": [test_path_a]}],
            "join_chunks_test_b.parquet": [{"table": [test_path_b]}],
        },
    ).result()

    # ensure the concatted result is what we expect
    assert parquet.read_table(source=result).equals(
        pa.concat_tables(tables=[test_table_a, test_table_b])
    )

    # ensure the test paths provided via sources were removed (unlinked)
    assert (pathlib.Path(test_path_a).exists() is False) and (
        pathlib.Path(test_path_a).exists() is False
    )


def test_infer_source_datatype(
    load_parsl_default: None,
):
    """
    Tests _infer_source_datatype
    """

    data = {
        "sample_1.csv": [{"source_path": "stub"}],
        "sample_2.CSV": [{"source_path": "stub"}],
    }
    assert _infer_source_datatype(sources=data).result() == "csv"
    with pytest.raises(Exception):
        _infer_source_datatype(sources=data, source_datatype="parquet").result()

    data["sample_3.parquet"] = [{"source_path": "stub"}]
    assert (
        _infer_source_datatype(sources=data, source_datatype="parquet").result()
        == "parquet"
    )
    with pytest.raises(Exception):
        _infer_source_datatype(sources=data).result()


def test_to_parquet(
    load_parsl_default: None,
    fx_tempdir: str,
    example_local_sources: Dict[str, List[Dict[str, Any]]],
):
    """
    Tests _to_parquet
    """

    flattened_example_sources = list(
        itertools.chain(*list(example_local_sources.values()))
    )

    # note: we cast here for mypy linting (dict and str treatment differ)
    result: Dict[str, List[Dict[str, Any]]] = cast(
        dict,
        _to_parquet(
            source_path=str(
                example_local_sources["image.csv"][0]["source_path"].parent
            ),
            dest_path=fx_tempdir,
            source_datatype=None,
            compartments=["cytoplasm", "cells", "nuclei"],
            metadata=["image"],
            identifying_columns=["imagenumber"],
            concat=False,
            join=False,
            joins=None,
            chunk_columns=None,
            chunk_size=4,
            infer_common_schema=False,
            drop_null=True,
        ).result(),
    )

    flattened_results = list(itertools.chain(*list(result.values())))
    for i, flattened_result in enumerate(flattened_results):
        parquet_result = parquet.ParquetDataset(
            path_or_paths=flattened_result["table"]
        ).read()
        csv_source = (
            _duckdb_reader()
            .execute(
                f"""
                select * from
                read_csv_auto('{str(flattened_example_sources[i]["source_path"])}',
                ignore_errors=TRUE)
                """
            )
            .arrow()
        )
        assert parquet_result.schema.equals(csv_source.schema)
        assert parquet_result.shape == csv_source.shape


<<<<<<< HEAD
=======
def test_convert_s3_path_csv(
    fx_tempdir: str,
    example_local_sources: Dict[str, List[Dict[str, Any]]],
    example_s3_endpoint: str,
):
    """
    Tests convert with mocked csv s3 object storage endpoint
    """

    multi_dir_nonconcat_s3_result = convert(
        source_path="s3://example/",
        dest_path=f"{fx_tempdir}/s3_test",
        dest_datatype="parquet",
        concat=False,
        join=False,
        joins=None,
        source_datatype="csv",
        compartments=["cytoplasm", "cells"],
        metadata=["image"],
        identifying_columns=["imagenumber"],
        # endpoint_url here will be used with cloudpathlib client(**kwargs)
        endpoint_url=example_s3_endpoint,
    )

    # compare each of the results using files from the source
    for control_path, test_path in zip(
        [
            source["table"]
            for group in cast(Dict, multi_dir_nonconcat_s3_result).values()
            for source in group
        ],
        [
            source["table"]
            for group in example_local_sources.values()
            for source in group
        ],
    ):
        parquet_control = parquet.ParquetDataset(path_or_paths=control_path).read()
        parquet_result = parquet.ParquetDataset(
            path_or_paths=test_path, schema=parquet_control.schema
        ).read()

        assert parquet_result.schema.equals(parquet_control.schema)
        assert parquet_result.shape == parquet_control.shape


def test_convert_s3_path_sqlite(
    fx_tempdir: str,
    data_dir_cellprofiler_sqlite_nf1: str,
    example_s3_endpoint: str,
):
    """
    Tests convert with mocked sqlite s3 object storage endpoint

    Note: we use a dedicated tmpdir for work in this test to avoid
    race conditions with nested pytest fixture post-yield deletions.
    """

    # local sqlite read
    local_cytotable_table = parquet.read_table(
        source=convert(
            source_path=data_dir_cellprofiler_sqlite_nf1,
            dest_path=(
                f"{fx_tempdir}/{pathlib.Path(data_dir_cellprofiler_sqlite_nf1).name}"
                ".cytotable.local.parquet"
            ),
            dest_datatype="parquet",
            chunk_size=100,
            preset="cellprofiler_sqlite_pycytominer",
        )
    )

    # s3 sqlite read with single and directly referenced file
    s3_cytotable_table = parquet.read_table(
        source=convert(
            source_path=f"s3://example/nf1/{pathlib.Path(data_dir_cellprofiler_sqlite_nf1).name}",
            dest_path=(
                f"{fx_tempdir}/{pathlib.Path(data_dir_cellprofiler_sqlite_nf1).name}"
                ".cytotable.mocks3.direct.parquet"
            ),
            dest_datatype="parquet",
            chunk_size=100,
            preset="cellprofiler_sqlite_pycytominer",
            endpoint_url=example_s3_endpoint,
            # use explicit cache to avoid temp cache removal / overlaps with
            # sequential s3 SQLite files. See below for more information
            # https://cloudpathlib.drivendata.org/stable/caching/#automatically
            local_cache_dir=f"{fx_tempdir}/sqlite_s3_cache/1",
        )
    )

    # s3 sqlite read with nested sqlite file
    s3_cytotable_table_nested = parquet.read_table(
        source=convert(
            source_path="s3://example/nf1/",
            dest_path=(
                f"{fx_tempdir}/{pathlib.Path(data_dir_cellprofiler_sqlite_nf1).name}"
                ".cytotable.mocks3.nested.parquet"
            ),
            dest_datatype="parquet",
            chunk_size=100,
            preset="cellprofiler_sqlite_pycytominer",
            endpoint_url=example_s3_endpoint,
            # use explicit cache to avoid temp cache removal / overlaps with
            # sequential s3 SQLite files. See below for more information
            # https://cloudpathlib.drivendata.org/stable/caching/#automatically
            local_cache_dir=f"{fx_tempdir}/sqlite_s3_cache/2",
        )
    )

    assert local_cytotable_table.sort_by(
        [(name, "ascending") for name in local_cytotable_table.schema.names]
    ).equals(
        s3_cytotable_table.sort_by(
            [(name, "ascending") for name in s3_cytotable_table.schema.names]
        )
    )
    assert local_cytotable_table.sort_by(
        [(name, "ascending") for name in local_cytotable_table.schema.names]
    ).equals(
        s3_cytotable_table_nested.sort_by(
            [(name, "ascending") for name in s3_cytotable_table_nested.schema.names]
        )
    )


>>>>>>> a6c6351d
def test_infer_source_group_common_schema(
    load_parsl_default: None,
    example_local_sources: Dict[str, List[Dict[str, Any]]],
    example_tables: Tuple[pa.Table, ...],
):
    """
    Tests _infer_source_group_common_schema
    """
    _, _, _, table_nuclei_1, _ = example_tables

    result = _infer_source_group_common_schema(
        source_group=example_local_sources["nuclei.csv"],
    ).result()

    assert table_nuclei_1.schema.equals(pa.schema(result))


def test_convert_cytominerdatabase_csv(
    load_parsl_default: None,
    fx_tempdir: str,
    data_dirs_cytominerdatabase: List[str],
    cytominerdatabase_to_pycytominer_merge_single_cells_parquet: List[str],
):
    """
    Tests convert with cytominerdatabase csvs and processed
    csvs from cytominer-database to pycytominer merge_single_cells
    """

    for cytominerdatabase_dir, pycytominer_merge_dir in zip(
        data_dirs_cytominerdatabase,
        cytominerdatabase_to_pycytominer_merge_single_cells_parquet,
    ):
        # load control table, dropping tablenumber
        # and unlabeled objectnumber (no compartment specified)
        control_table = parquet.read_table(source=pycytominer_merge_dir).drop(
            [
                # tablenumber is not implemented within CytoTable
                "Metadata_TableNumber",
                # objectnumber references are provided via cytoplasm parent object joins
                "Metadata_ObjectNumber",
                "Metadata_ObjectNumber_cells",
            ]
        )
        # rename column to account for minor difference in processing
        control_table = control_table.rename_columns(
            [
                # rename based on compartment prefix name within CytoTable format
                col if col != "Cells_Parent_Nuclei" else "Metadata_Cells_Parent_Nuclei"
                for col in control_table.schema.names
            ]
        )

        # load test table by reading parquet-based output from convert
        test_table = parquet.read_table(
            source=convert(
                source_path=cytominerdatabase_dir,
                dest_path=(
                    f"{fx_tempdir}/{pathlib.Path(cytominerdatabase_dir).name}.test_table.parquet"
                ),
                dest_datatype="parquet",
                source_datatype="csv",
                join=True,
                drop_null=False,
            ),
            schema=control_table.schema,
        )

        assert control_table.schema.equals(test_table.schema)
        assert control_table.num_columns == test_table.num_columns
        assert control_table.num_rows <= test_table.num_rows


def test_convert_cellprofiler_sqlite(
    load_parsl_default: None,
    fx_tempdir: str,
    data_dir_cellprofiler: str,
    cellprofiler_merged_nf1data: pa.Table,
):
    """
    Tests convert with cellprofiler sqlite exports
    """

    control_result = cellprofiler_merged_nf1data

    test_result = parquet.read_table(
        convert(
            source_path=(
                f"{data_dir_cellprofiler}/NF1_SchwannCell_data/all_cellprofiler.sqlite"
            ),
            dest_path=f"{fx_tempdir}/NF1_data.parquet",
            dest_datatype="parquet",
            source_datatype="sqlite",
            preset="cellprofiler_sqlite",
        )
    )

    # sort all values by the same columns
    # we do this due to the potential for inconsistently ordered results
    control_result = control_result.sort_by(
        [(colname, "ascending") for colname in control_result.column_names]
    )
    test_result = test_result.sort_by(
        [(colname, "ascending") for colname in test_result.column_names]
    )

    assert test_result.shape == control_result.shape
    assert test_result.equals(control_result)


def test_convert_cellprofiler_csv(
    load_parsl_default: None,
    fx_tempdir: str,
    data_dir_cellprofiler: str,
    cellprofiler_merged_examplehuman: pa.Table,
):
    """
    Tests convert

    Note: uses default prefect task_runner from convert
    Dedicated tests for prefect-dask runner elsewhere.
    """

    # expects exception due to no compartments
    with pytest.raises(Exception):
        convert(
            source_path=f"{data_dir_cellprofiler}/ExampleHuman",
            dest_path=f"{fx_tempdir}/ExampleHuman_result_1",
            dest_datatype="parquet",
            source_datatype="csv",
            compartments=[],
        )

    control_result = cellprofiler_merged_examplehuman

    test_result = parquet.read_table(
        convert(
            source_path=f"{data_dir_cellprofiler}/ExampleHuman",
            dest_path=f"{fx_tempdir}/ExampleHuman_result_2",
            dest_datatype="parquet",
            source_datatype="csv",
            preset="cellprofiler_csv",
        )
    )

    # sort all values by the same columns
    # we do this due to the potential for inconsistently ordered results
    control_result = control_result.sort_by(
        [(colname, "ascending") for colname in control_result.column_names]
    )
    test_result = test_result.sort_by(
        [(colname, "ascending") for colname in test_result.column_names]
    )

    assert test_result.shape == control_result.shape
    assert test_result.equals(control_result)


def test_cast_data_types(
    load_parsl_default: None,
    fx_tempdir: str,
    data_dir_cellprofiler_sqlite_nf1: str,
):
    """
    Tests _cast_data_types to ensure data types are casted as expected
    """

    test_dir = f"{fx_tempdir}/{pathlib.Path(data_dir_cellprofiler_sqlite_nf1).name}"
    # default data types
    convert(
        source_path=data_dir_cellprofiler_sqlite_nf1,
        dest_path=f"{test_dir}.cytotable_type_check_default.parquet",
        dest_datatype="parquet",
        join=True,
        chunk_size=100,
        preset="cellprofiler_sqlite_pycytominer",
    )

    # update the data types
    convert(
        source_path=data_dir_cellprofiler_sqlite_nf1,
        dest_path=f"{test_dir}.cytotable_type_check_updated.parquet",
        dest_datatype="parquet",
        join=True,
        chunk_size=100,
        preset="cellprofiler_sqlite_pycytominer",
        data_type_cast_map={
            "float": "float32",
            "integer": "int32",
        },
    )

    # gather float columns from default
    float_cols_to_check = [
        field.name
        for field in parquet.read_schema(
            f"{test_dir}.cytotable_type_check_default.parquet"
        )
        if pa.types.is_floating(field.type)
    ]

    # check that we only have "float32" types based on the columns above
    assert pa.types.is_float32(
        # a set comprehension to gather unique datatypes from the test table
        {
            field.type
            for field in parquet.read_schema(
                f"{test_dir}.cytotable_type_check_updated.parquet"
            )
            if field.name in float_cols_to_check
        }.pop()
    )

    # gather integer columns from default
    int_cols_to_check = [
        field.name
        for field in parquet.read_schema(
            f"{test_dir}.cytotable_type_check_default.parquet"
        )
        if pa.types.is_integer(field.type)
    ]

    # check that we only have "int32" types based on the columns above
    assert pa.types.is_int32(
        # a set comprehension to gather unique datatypes from the test table
        {
            field.type
            for field in parquet.read_schema(
                f"{test_dir}.cytotable_type_check_updated.parquet"
            )
            if field.name in int_cols_to_check
        }.pop()
    )

    # gather string columns from default
    string_cols_to_check = [
        field.name
        for field in parquet.read_schema(
            f"{test_dir}.cytotable_type_check_default.parquet"
        )
        if pa.types.is_string(field.type) or pa.types.is_large_string(field.type)
    ]

    # check that we only have "string" types based on the columns above
    assert pa.types.is_string(
        # a set comprehension to gather unique datatypes from the test table
        {
            field.type
            for field in parquet.read_schema(
                f"{test_dir}.cytotable_type_check_updated.parquet"
            )
            if field.name in string_cols_to_check
        }.pop()
    )


def test_convert_cellprofiler_sqlite_pycytominer_merge(
    load_parsl_default: None,
    fx_tempdir: str,
    data_dir_cellprofiler_sqlite_nf1: str,
):
    """
    Tests for alignment with Pycytominer SingleCells.merge_single_cells
    compatibility along with conversion functionality.
    """

    # use pycytominer SingleCells.merge_single_cells to produce parquet file
    pycytominer_table = parquet.read_table(
        source=SingleCells(
            sql_file=f"sqlite:///{data_dir_cellprofiler_sqlite_nf1}",
            compartments=["Per_Cells", "Per_Cytoplasm", "Per_Nuclei"],
            compartment_linking_cols={
                "Per_Cytoplasm": {
                    "Per_Cells": "Cytoplasm_Parent_Cells",
                    "Per_Nuclei": "Cytoplasm_Parent_Nuclei",
                },
                "Per_Cells": {"Per_Cytoplasm": "Cells_Number_Object_Number"},
                "Per_Nuclei": {"Per_Cytoplasm": "Nuclei_Number_Object_Number"},
            },
            image_table_name="Per_Image",
            strata=["Image_Metadata_Well", "Image_Metadata_Plate"],
            merge_cols=["ImageNumber"],
            image_cols="ImageNumber",
            load_image_data=True,
            # perform merge_single_cells without annotation
            # and receive parquet filepath
        ).merge_single_cells(
            sc_output_file=(
                f"{fx_tempdir}/{pathlib.Path(data_dir_cellprofiler_sqlite_nf1).name}"
                ".pycytominer.parquet"
            ),
            output_type="parquet",
        )
    )
    # sort the result column order by cytotable sorting preference
    pycytominer_table = pycytominer_table.select(
        sorted(sorted(pycytominer_table.column_names), key=_column_sort)
    )

    # use cytotable convert to produce parquet file
    cytotable_table = parquet.read_table(
        source=convert(
            source_path=data_dir_cellprofiler_sqlite_nf1,
            dest_path=(
                f"{fx_tempdir}/{pathlib.Path(data_dir_cellprofiler_sqlite_nf1).name}"
                ".cytotable.parquet"
            ),
            dest_datatype="parquet",
            join=True,
            chunk_size=100,
            preset="cellprofiler_sqlite_pycytominer",
        )
    )

    # find the difference in column names and display it as part of an assertion
    column_diff = list(
        set(pycytominer_table.schema.names) - set(cytotable_table.schema.names)
    )
    # if there are no differences in column names, we should pass the assertion
    # (empty collections evaluate to false)
    assert not column_diff

    # check the schemas, shape, and equality between tables
    # note: we cast into pycytominer_table's schema types in order to
    # properly perform comparisons as pycytominer and cytotable differ in their
    # datatyping implementations
    assert pycytominer_table.schema.equals(
        cytotable_table.cast(target_schema=pycytominer_table.schema).schema
    )
    assert pycytominer_table.shape == cytotable_table.shape


def test_sqlite_mixed_type_query_to_parquet(
    load_parsl_default: None, fx_tempdir: str, example_sqlite_mixed_types_database: str
):
    """
    Testing _sqlite_mixed_type_query_to_parquet
    """

    result_filepath = f"{fx_tempdir}/example_mixed_types_tbl_a.parquet"
    table_name = "tbl_a"

    try:
        # attempt to read the data using DuckDB
        result = _duckdb_reader().execute(
            f"""COPY (
                select * from sqlite_scan('{example_sqlite_mixed_types_database}','{table_name}')
                LIMIT 2 OFFSET 0
                ) TO '{result_filepath}'
                (FORMAT PARQUET)
            """
        )
    except duckdb.Error as duckdb_exc:
        # if we see a mismatched type error
        # run a more nuanced query through sqlite
        # to handle the mixed types
        if "Mismatch Type Error" in str(duckdb_exc):
            parquet.write_table(
                table=_sqlite_mixed_type_query_to_parquet(
                    source_path=example_sqlite_mixed_types_database,
                    table_name=table_name,
                    chunk_size=2,
                    offset=0,
                ),
                where=result_filepath,
            )

    # check schema names
    assert parquet.read_schema(where=result_filepath).names == [
        "col_integer",
        "col_text",
        "col_blob",
        "col_real",
    ]
    # check schema types
    assert parquet.read_schema(where=result_filepath).types == [
        pa.int64(),
        pa.string(),
        pa.binary(),
        pa.float64(),
    ]
    # check the values per column
    assert parquet.read_table(source=result_filepath).to_pydict() == {
        "col_integer": [1, None],
        "col_text": ["sample", "sample"],
        "col_blob": [b"sample_blob", b"another_blob"],
        "col_real": [0.5, None],
    }

    # run full convert on mixed type database
    result = convert(
        source_path=example_sqlite_mixed_types_database,
        dest_path=f"{fx_tempdir}/example_mixed_types_tbl_a.cytotable.parquet",
        dest_datatype="parquet",
        source_datatype="sqlite",
        compartments=[table_name],
        join=False,
    )

    # assert that the single table result looks like the following dictionary
    assert parquet.read_table(
        source=result["Tbl_a.sqlite"][0]["table"][0]
    ).to_pydict() == {
        "Tbl_a_col_integer": [1, None],
        "Tbl_a_col_text": ["sample", "sample"],
        "Tbl_a_col_blob": [b"sample_blob", b"another_blob"],
        "Tbl_a_col_real": [0.5, None],
    }


def test_cell_health_cellprofiler_to_cytominer_database_legacy(
    load_parsl_default: None,
    fx_tempdir: str,
    data_dir_cytominerdatabase: str,
    fixture_cytominerdatabase_merged_cellhealth: pa.Table,
):
    """
    Tests cytotable functionality leveraging a preset for
    Cell-Health datasets which were generated using a combination
    of CellProfiler and cytominer-database feature data.
    """

    # run convert on the test dataset and read the file into an arrow table
    test_result = parquet.read_table(
        source=convert(
            source_path=f"{data_dir_cytominerdatabase}/Cell-Health/test-SQ00014613.sqlite",
            dest_path=f"{fx_tempdir}/Cell-Health",
            dest_datatype="parquet",
            source_datatype="sqlite",
            preset="cell-health-cellprofiler-to-cytominer-database",
        )
    )

    # check that we have the expected shape
    assert test_result.shape == (12, 1790)
    # check that the tablenumber data arrived properly
    assert set(test_result["Metadata_TableNumber"].to_pylist()) == {
        "88ac13033d9baf49fda78c3458bef89e",
        "1e5d8facac7508cfd4086f3e3e950182",
    }
    # check that mixed-type data was successfully transitioned into
    # a compatible and representative data type.
    assert (
        # filter the table using the parameters below to gather
        # what was originally a 'nan' string value in a double column
        # which will translate from CytoTable into a
        # parquet NULL, arrow null, and Python None
        test_result.filter(
            (pc.field("Metadata_TableNumber") == "88ac13033d9baf49fda78c3458bef89e")
            & (pc.field("Nuclei_ObjectNumber") == 5)
        )["Nuclei_Correlation_Costes_AGP_DNA"].to_pylist()[0]
        is None
    ) and (
        # similar to the above filter but gathering all other
        # results from the same column to verify they are of
        # float type.
        all(
            isinstance(value, float)
            for value in test_result.filter(
                (pc.field("Metadata_TableNumber") == "88ac13033d9baf49fda78c3458bef89e")
                & (pc.field("Nuclei_ObjectNumber") != 5)
            )["Nuclei_Correlation_Costes_AGP_DNA"].to_pylist()
        )
    )

    # assert that a manually configured table is equal to the cytotable result
    # note: we sort values by all column names ascendingly for equality comparisons
    assert test_result.sort_by(
        [(name, "ascending") for name in test_result.column_names]
    ).equals(
        fixture_cytominerdatabase_merged_cellhealth.sort_by(
            [
                (name, "ascending")
                for name in fixture_cytominerdatabase_merged_cellhealth.column_names
            ]
        )
    )<|MERGE_RESOLUTION|>--- conflicted
+++ resolved
@@ -585,135 +585,6 @@
         assert parquet_result.shape == csv_source.shape
 
 
-<<<<<<< HEAD
-=======
-def test_convert_s3_path_csv(
-    fx_tempdir: str,
-    example_local_sources: Dict[str, List[Dict[str, Any]]],
-    example_s3_endpoint: str,
-):
-    """
-    Tests convert with mocked csv s3 object storage endpoint
-    """
-
-    multi_dir_nonconcat_s3_result = convert(
-        source_path="s3://example/",
-        dest_path=f"{fx_tempdir}/s3_test",
-        dest_datatype="parquet",
-        concat=False,
-        join=False,
-        joins=None,
-        source_datatype="csv",
-        compartments=["cytoplasm", "cells"],
-        metadata=["image"],
-        identifying_columns=["imagenumber"],
-        # endpoint_url here will be used with cloudpathlib client(**kwargs)
-        endpoint_url=example_s3_endpoint,
-    )
-
-    # compare each of the results using files from the source
-    for control_path, test_path in zip(
-        [
-            source["table"]
-            for group in cast(Dict, multi_dir_nonconcat_s3_result).values()
-            for source in group
-        ],
-        [
-            source["table"]
-            for group in example_local_sources.values()
-            for source in group
-        ],
-    ):
-        parquet_control = parquet.ParquetDataset(path_or_paths=control_path).read()
-        parquet_result = parquet.ParquetDataset(
-            path_or_paths=test_path, schema=parquet_control.schema
-        ).read()
-
-        assert parquet_result.schema.equals(parquet_control.schema)
-        assert parquet_result.shape == parquet_control.shape
-
-
-def test_convert_s3_path_sqlite(
-    fx_tempdir: str,
-    data_dir_cellprofiler_sqlite_nf1: str,
-    example_s3_endpoint: str,
-):
-    """
-    Tests convert with mocked sqlite s3 object storage endpoint
-
-    Note: we use a dedicated tmpdir for work in this test to avoid
-    race conditions with nested pytest fixture post-yield deletions.
-    """
-
-    # local sqlite read
-    local_cytotable_table = parquet.read_table(
-        source=convert(
-            source_path=data_dir_cellprofiler_sqlite_nf1,
-            dest_path=(
-                f"{fx_tempdir}/{pathlib.Path(data_dir_cellprofiler_sqlite_nf1).name}"
-                ".cytotable.local.parquet"
-            ),
-            dest_datatype="parquet",
-            chunk_size=100,
-            preset="cellprofiler_sqlite_pycytominer",
-        )
-    )
-
-    # s3 sqlite read with single and directly referenced file
-    s3_cytotable_table = parquet.read_table(
-        source=convert(
-            source_path=f"s3://example/nf1/{pathlib.Path(data_dir_cellprofiler_sqlite_nf1).name}",
-            dest_path=(
-                f"{fx_tempdir}/{pathlib.Path(data_dir_cellprofiler_sqlite_nf1).name}"
-                ".cytotable.mocks3.direct.parquet"
-            ),
-            dest_datatype="parquet",
-            chunk_size=100,
-            preset="cellprofiler_sqlite_pycytominer",
-            endpoint_url=example_s3_endpoint,
-            # use explicit cache to avoid temp cache removal / overlaps with
-            # sequential s3 SQLite files. See below for more information
-            # https://cloudpathlib.drivendata.org/stable/caching/#automatically
-            local_cache_dir=f"{fx_tempdir}/sqlite_s3_cache/1",
-        )
-    )
-
-    # s3 sqlite read with nested sqlite file
-    s3_cytotable_table_nested = parquet.read_table(
-        source=convert(
-            source_path="s3://example/nf1/",
-            dest_path=(
-                f"{fx_tempdir}/{pathlib.Path(data_dir_cellprofiler_sqlite_nf1).name}"
-                ".cytotable.mocks3.nested.parquet"
-            ),
-            dest_datatype="parquet",
-            chunk_size=100,
-            preset="cellprofiler_sqlite_pycytominer",
-            endpoint_url=example_s3_endpoint,
-            # use explicit cache to avoid temp cache removal / overlaps with
-            # sequential s3 SQLite files. See below for more information
-            # https://cloudpathlib.drivendata.org/stable/caching/#automatically
-            local_cache_dir=f"{fx_tempdir}/sqlite_s3_cache/2",
-        )
-    )
-
-    assert local_cytotable_table.sort_by(
-        [(name, "ascending") for name in local_cytotable_table.schema.names]
-    ).equals(
-        s3_cytotable_table.sort_by(
-            [(name, "ascending") for name in s3_cytotable_table.schema.names]
-        )
-    )
-    assert local_cytotable_table.sort_by(
-        [(name, "ascending") for name in local_cytotable_table.schema.names]
-    ).equals(
-        s3_cytotable_table_nested.sort_by(
-            [(name, "ascending") for name in s3_cytotable_table_nested.schema.names]
-        )
-    )
-
-
->>>>>>> a6c6351d
 def test_infer_source_group_common_schema(
     load_parsl_default: None,
     example_local_sources: Dict[str, List[Dict[str, Any]]],
